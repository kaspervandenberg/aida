<?xml version="1.0" encoding="UTF-8"?>
<project xmlns="http://maven.apache.org/POM/4.0.0" xmlns:xsi="http://www.w3.org/2001/XMLSchema-instance" xsi:schemaLocation="http://maven.apache.org/POM/4.0.0 http://maven.apache.org/maven-v4_0_0.xsd">
  <modelVersion>4.0.0</modelVersion>
  <groupId>org.adaptivedisclosure.aida</groupId>
  <artifactId>indexer</artifactId>
  <version>0.72-SNAPSHOT</version>
	
	<parent>
		<groupId>org.adaptivedisclosure.aida</groupId>
		<artifactId>maven-parent-serviceServlet</artifactId>
		<version>0.1-SNAPSHOT</version>
		<relativePath>../../maven-parent-serviceServlet</relativePath>
	</parent>

  <build>
		<testResources>
			<!-- 
				The tests expect their resources in their working directory.
				Therefore they are copied.
			-->
			<testResource>
				<directory>${project.build.testSourceDirectory}</directory>
				<targetPath>${test.workingDirectory}</targetPath>
			</testResource>
		</testResources>
  </build>

  <dependencies>
		<dependency>
			<groupId>javax.servlet</groupId>
			<artifactId>servlet-api</artifactId>
			<version>2.5</version>
			<!-- provides javax.servlet -->
			<!-- used in nl.uva.science.wsdtf.protocols.HTTPStreamer -->
		</dependency>
		
		<dependency>
			<groupId>javax.xml.parsers</groupId>
			<artifactId>jaxp-api</artifactId>
			<version>1.4.5</version>
			<!-- used in indexer.Indexer, and 
						config.org.aid.impl.runtime.MarshallerImpl -->
		</dependency>
		
		<dependency>
			<groupId>axis</groupId>
			<artifactId>axis</artifactId>
			<version>1.4</version>
			<!-- provides org.apache.axis. -->
			<!-- used in Iindexer.Indexer -->
		</dependency>

		<dependency>
			<groupId>org.apache.axis</groupId>
			<artifactId>axis-jaxrpc</artifactId>
			<version>1.4</version>
			<!-- provides javax.xml.rpc -->
			<!-- used in indexer.Indexer -->
		</dependency>
		
		<dependency>
      <groupId>org.apache.lucene</groupId>
      <artifactId>lucene-core</artifactId>
      <version>2.1.0</version>
			<!-- used in indexer.* -->
    </dependency>
    
		<dependency>
      <groupId>pdfbox</groupId>
      <artifactId>pdfbox</artifactId>
			<version>0.7.3</version>
			<!-- provides org.pdfbox -->
			<!-- newer versions available via org.apache.pdfbox -->
			<!-- perhaps replace it for Tika -->
			<!-- used in indexer.PdfHandler, and indexer.DocConverter -->
    </dependency>
    
		<dependency>
      <groupId>org.textmining</groupId>
      <artifactId>tm-extractors</artifactId>
      <version>0.4</version>
			<!-- used in indexer.MswordHandler -->
    </dependency>
    
		<dependency> 
      <groupId>org.dspace</groupId>
      <artifactId>jargon</artifactId>
      <version>1.4.25</version>
			<!-- provides edu.sdsc.grid.io.{srb,local} -->
			<!-- used in indexer.SRBhandler -->
    </dependency>
    
		<dependency>
			<groupId>org.jglobus</groupId>
			<artifactId>JGlobus-Core</artifactId>
			<version>2.0.4</version>
			<!-- provides org.globus -->
			<!-- used in nl.uva.science.wsdtf.StreamClient, 
					nl.uva.science.wsdtf.utilities.*, and 
					nl.uva.science.wsdtf.protocols.* -->
		</dependency>
  </dependencies>
<<<<<<< HEAD

	<profiles>
		<!--
			Installs Indexer webservices into the AXIS installation on
			vocab.maastro.nl
			activate with: $ mvn -P deploy_on_Vocab -Dvocab.tomcat.admin.user={…} -Dvocab.tomcat.admin.password={…} install
		-->
		<profile>
			<id>deploy_on_Vocab</id>
			<properties>
				
				<!--
					Location of AXIS servlet as installed within Tomcat
				-->
				<axis.home>${env.CATALINA_BASE}/webapps/axis</axis.home>

				<!--
					Classpath of AXIS; where its libraries and webservice jars should go.
				-->
				<axis.lib>${axis.home}/WEB-INF/lib</axis.lib>

				<!--
					Port on which the AXIS servlet listens
				-->
				<axis.admin.port>80</axis.admin.port>

				<!--
					Hostname where to reach the AXIS servlet; this will often be 
					'localhost' since the execution 'install into AXIS:jars' copies
					the jars and thus runs local compared to the vocab server.
				-->
				<axis.host>localhost</axis.host>

				<!--
					The context under which AXIS is installed in Tomcat.
				-->
				<axis.context>/axis</axis.context>

				<!--
					Forms, together with ${axis.host} and ${axis.admin.port}, the URL to 
					which AXIS::Adminclient should connect.  This is the default context
					of AXIS.
				-->
				<axis.admin.servlet>${axis.context}/services/AdminService</axis.admin.servlet>

				<!--
					Port on which the Tomcat manager servlet listens.  Per default this 
					is equal to AXIS' port
				-->
				<tomcat.manager.port>${axis.admin.port}</tomcat.manager.port>

				<!--
					Hostname where to reach the Tomcat manager servlet
				-->
				<tomcat.manager.host>${axis.host}</tomcat.manager.host>

				<!--
					Forms, together with ${tomcat.manager.host} and ${tomcat.manger.port}
					the URL where the Tomcat manager servlet can be reached.
				-->
				<tomcat.manager.servlet>/manager</tomcat.manager.servlet>
			</properties>

			<!--
				Extra goals to achieve when 'install'ing on the vocab server.
			-->
			<build>
				<plugins>
					<!--
						Copy this project's jar and the jars it depends on into AXIS' 
						classpath.
					-->
					<plugin>
						<groupId>org.apache.maven.plugins</groupId>
						<artifactId>maven-dependency-plugin</artifactId>
						<version>2.6</version>
						<executions>
							<execution>
								<id>install into AXIS:jars</id>
								<phase>install</phase>
								<goals>
									<goal>copy</goal>
									<goal>copy-dependencies</goal>
								</goals>
								<configuration>
									<artifactItems>
										<artifactItem>
											<groupId>${project.groupId}</groupId>
											<artifactId>${project.name}</artifactId>
											<version>${project.version}</version>
											<type>jar</type>
											<overWrite>true</overWrite>
										</artifactItem>
									</artifactItems>
									<outputDirectory>${axis.lib}</outputDirectory>
								</configuration>
							</execution>	
						</executions>
					</plugin>

					<!--
						Invoke AXIS AdminClient to deploy the webservice.
					-->
					<plugin>
						<groupId>org.codehaus.mojo</groupId>
						<artifactId>exec-maven-plugin</artifactId>
						<version>1.2.1</version>
						<executions>
							<execution>
								<id>install into AXIS:deploy</id>
								<phase>install</phase>
								<goals>
									<goal>exec</goal>
								</goals>
								<configuration>
									<executable>java</executable>
									<arguments>
										<argument>-classpath</argument><classpath/>
										<argument>org.apache.axis.client.AdminClient</argument>
										<argument>-p</argument><argument>${axis.admin.port}</argument>
										<argument>${project.build.scriptSourceDirectory}/deploy.wsdd</argument>
									</arguments>
								</configuration>
							</execution>
						</executions>
					</plugin>

					<!--
						Restart AXIS to update its classpath.
					-->
					<plugin>
						<groupId>org.codehaus.mojo</groupId>
						<artifactId>tomcat-maven-plugin</artifactId>
						<version>1.1</version>
						<executions>
							<execution>
								<id>install into AXIS:reload</id>
								<phase>install</phase>
								<goals>
									<goal>reload</goal>
								</goals>
								<configuration>
									<path>${axis.context}</path>
									<url>http://${tomcat.manager.host}:${tomcat.manager.port}${tomcat.manager.servlet}/text</url>
									<!--
										Specify the username of vocab's tomcat script administrator
										when invoking maven (using "-Dvocab.tomcat.admin.user={…})
										or in settings.xml
										NOTE: script administrator is a different user than the
										user of the gui, see tomcat's tomcat-users.xml.
									-->
									<username>${vocab.tomcat.admin.user}</username>
									
									<!--
										Specify the password of vocab's tomcat script administrator
										when invoking maven (using "-Dvocab.tomcat.admin.password={…})
										or in settings.xml
										NOTE: script administrator is a different user than the
										user of the gui, see tomcat's tomcat-users.xml.
									-->
									<password>${vocab.tomcat.admin.password}</password>
									
									<!--
										We do not deploy a project packaged as war, instead we
										deploy something in the classpath of a servlet.
										Thus should the tomcat mojo not check the packaging.
									-->
									<ignorePackaging>true</ignorePackaging>
									
									<charset>${project.build.sourceEncoding}</charset>
								</configuration>	
							</execution>
						</executions>
					</plugin>	

					<!--
						Check that the required properties have been defined
					-->
					<plugin>
						<groupId>org.apache.maven.plugins</groupId>
						<artifactId>maven-enforcer-plugin</artifactId>
						<version>1.2</version>
						<executions>
							<execution>
								<id>enfore-properties</id>
								<goals>
									<goal>enforce</goal>
								</goals>
								<configuration>
									<rules>
										<requireProperty>
											<property>env.CATALINA_BASE</property>
											<message>Source AIDA::System/setEnvironment to define CATALINA_BASE.</message>
										</requireProperty>

										<requireProperty>
											<property>vocab.tomcat.admin.user</property>
										</requireProperty>
										
										<requireProperty>
											<property>vocab.tomcat.admin.password</property>
										</requireProperty>
									</rules>
								</configuration>
							</execution>
						</executions>
					</plugin>
				</plugins>
			</build>
		</profile>
	</profiles>

=======
>>>>>>> fd38ac9f
</project>

<!-- vim: set tabstop=2 shiftwidth=2 : --><|MERGE_RESOLUTION|>--- conflicted
+++ resolved
@@ -100,7 +100,6 @@
 					nl.uva.science.wsdtf.protocols.* -->
 		</dependency>
   </dependencies>
-<<<<<<< HEAD
 
 	<profiles>
 		<!--
@@ -313,8 +312,6 @@
 		</profile>
 	</profiles>
 
-=======
->>>>>>> fd38ac9f
 </project>
 
 <!-- vim: set tabstop=2 shiftwidth=2 : -->