<?xml version="1.0" encoding="UTF-8"?>
<project xmlns="http://maven.apache.org/POM/4.0.0" xmlns:xsi="http://www.w3.org/2001/XMLSchema-instance" xsi:schemaLocation="http://maven.apache.org/POM/4.0.0 http://maven.apache.org/maven-v4_0_0.xsd">
  <modelVersion>4.0.0</modelVersion>
  <groupId>org.vle.aid</groupId>
  <artifactId>indexer</artifactId>
  <version>0.70</version>
	
	<properties>
		<project.build.sourceEncoding>UTF-8</project.build.sourceEncoding>
		<test.workingDirectory>${java.io.tmpdir}</test.workingDirectory>
	</properties>

  <build>
    <plugins>
      <plugin>
        <artifactId>maven-compiler-plugin</artifactId>
				<version>3.0</version>
        <configuration>
          <source>1.5</source>
          <target>1.5</target>
        </configuration>
      </plugin>
			
      <plugin>
				<!--
					Run tests
				-->
        <artifactId>maven-surefire-plugin</artifactId>
				<version>2.13</version>
        <configuration>
          <skip>false</skip>
					<!--
						Change the working directory, since the tests require some files in 
						their working directory and produce some clutter in that directory.
					-->
					<workingDirectory>${test.workingDirectory}</workingDirectory>
        </configuration>
      </plugin>
    </plugins>

		<testResources>
			<!-- 
				The tests expect their resources in their working directory.
				Therefore they are copied.
			-->
			<testResource>
				<directory>${project.build.testSourceDirectory}</directory>
				<targetPath>${test.workingDirectory}</targetPath>
			</testResource>
		</testResources>
  </build>

  <dependencies>
		<dependency>
			<groupId>javax.servlet</groupId>
			<artifactId>servlet-api</artifactId>
			<version>2.5</version>
			<!-- provides javax.servlet -->
			<!-- used in nl.uva.science.wsdtf.protocols.HTTPStreamer -->
		</dependency>
		
		<dependency>
			<groupId>javax.xml.parsers</groupId>
			<artifactId>jaxp-api</artifactId>
			<version>1.4.5</version>
			<!-- used in indexer.Indexer, and 
						config.org.aid.impl.runtime.MarshallerImpl -->
		</dependency>
		
		<dependency>
			<groupId>axis</groupId>
			<artifactId>axis</artifactId>
			<version>1.4</version>
			<!-- provides org.apache.axis. -->
			<!-- used in Iindexer.Indexer -->
		</dependency>

		<dependency>
			<groupId>org.apache.axis</groupId>
			<artifactId>axis-jaxrpc</artifactId>
			<version>1.4</version>
			<!-- provides javax.xml.rpc -->
			<!-- used in indexer.Indexer -->
		</dependency>
		
		<dependency>
      <groupId>org.apache.lucene</groupId>
      <artifactId>lucene-core</artifactId>
      <version>2.1.0</version>
			<!-- used in indexer.* -->
    </dependency>
    
		<dependency>
      <groupId>pdfbox</groupId>
      <artifactId>pdfbox</artifactId>
			<version>0.7.3</version>
			<!-- provides org.pdfbox -->
			<!-- newer versions available via org.apache.pdfbox -->
			<!-- perhaps replace it for Tika -->
			<!-- used in indexer.PdfHandler, and indexer.DocConverter -->
    </dependency>
    
		<dependency>
      <groupId>org.textmining</groupId>
      <artifactId>tm-extractors</artifactId>
      <version>0.4</version>
			<!-- used in indexer.MswordHandler -->
    </dependency>
    
		<dependency> 
      <groupId>org.dspace</groupId>
      <artifactId>jargon</artifactId>
      <version>1.4.25</version>
			<!-- provides edu.sdsc.grid.io.{srb,local} -->
			<!-- used in indexer.SRBhandler -->
    </dependency>
    
		<dependency>
			<groupId>org.jglobus</groupId>
			<artifactId>JGlobus-Core</artifactId>
			<version>2.0.4</version>
			<!-- provides org.globus -->
			<!-- used in nl.uva.science.wsdtf.StreamClient, 
					nl.uva.science.wsdtf.utilities.*, and 
					nl.uva.science.wsdtf.protocols.* -->
		</dependency>
<<<<<<< HEAD

  </dependencies>

	<profiles>
		<!--
			Installs Indexer webservices into the AXIS installation on
			vocab.maastro.nl
			activate with: $ mvn -P deploy_on_Vocab -Dvocab.tomcat.admin.user={…} -Dvocab.tomcat.admin.password={…} install
		-->
		<profile>
			<id>deploy_on_Vocab</id>
			<properties>
				
				<!--
					Location of AXIS servlet as installed within Tomcat
				-->
				<axis.home>${env.CATALINA_BASE}/webapps/axis</axis.home>

				<!--
					Classpath of AXIS; where its libraries and webservice jars should go.
				-->
				<axis.lib>${axis.home}/WEB-INF/lib</axis.lib>

				<!--
					Port on which the AXIS servlet listens
				-->
				<axis.admin.port>80</axis.admin.port>

				<!--
					Hostname where to reach the AXIS servlet; this will often be 
					'localhost' since the execution 'install into AXIS:jars' copies
					the jars and thus runs local compared to the vocab server.
				-->
				<axis.host>localhost</axis.host>
=======
  </dependencies>


>>>>>>> 29677021

				<!--
					The context under which AXIS is installed in Tomcat.
				-->
				<axis.context>/axis</axis.context>

				<!--
					Forms, together with ${axis.host} and ${axis.admin.port}, the URL to 
					which AXIS::Adminclient should connect.  This is the default context
					of AXIS.
				-->
				<axis.admin.servlet>${axis.context}/services/AdminService</axis.admin.servlet>

				<!--
					Port on which the Tomcat manager servlet listens.  Per default this 
					is equal to AXIS' port
				-->
				<tomcat.manager.port>${axis.admin.port}</tomcat.manager.port>

				<!--
					Hostname where to reach the Tomcat manager servlet
				-->
				<tomcat.manager.host>${axis.host}</tomcat.manager.host>

				<!--
					Forms, together with ${tomcat.manager.host} and ${tomcat.manger.port}
					the URL where the Tomcat manager servlet can be reached.
				-->
				<tomcat.manager.servlet>/manager</tomcat.manager.servlet>
				
			</properties>

			<!--
				Extra goals to achieve when 'install'ing on the vocab server.
			-->
			<build>
				<plugins>
					<!--
						Copy this project's jar and the jars it depends on into AXIS' 
						classpath.
					-->
					<plugin>
						<groupId>org.apache.maven.plugins</groupId>
						<artifactId>maven-dependency-plugin</artifactId>
						<version>2.6</version>
						<executions>
							<execution>
								<id>install into AXIS:jars</id>
								<phase>install</phase>
								<goals>
									<goal>copy</goal>
									<goal>copy-dependencies</goal>
								</goals>
								<configuration>
									<artifactItems>
										<artifactItem>
											<groupId>${project.groupId}</groupId>
											<artifactId>${project.name}</artifactId>
											<version>${project.version}</version>
											<type>jar</type>
											<overWrite>true</overWrite>
										</artifactItem>
									</artifactItems>
									<outputDirectory>${axis.lib}</outputDirectory>
								</configuration>
							</execution>	
						</executions>
					</plugin>

					<!--
						Invoke AXIS AdminClient to deploy the webservice.
					-->
					<plugin>
						<groupId>org.codehaus.mojo</groupId>
						<artifactId>exec-maven-plugin</artifactId>
						<version>1.2.1</version>
						<executions>
							<execution>
								<id>install into AXIS:deploy</id>
								<phase>install</phase>
								<goals>
									<goal>exec</goal>
								</goals>
								<configuration>
									<executable>java</executable>
									<arguments>
										<argument>-classpath</argument><classpath/>
										<argument>org.apache.axis.client.AdminClient</argument>
										<argument>-p</argument><argument>${axis.admin.port}</argument>
										<argument>${project.build.scriptSourceDirectory}/deploy.wsdd</argument>
									</arguments>
								</configuration>
							</execution>
						</executions>
					</plugin>

					<!--
						Restart AXIS to update its classpath.
					-->
					<plugin>
						<groupId>org.codehaus.mojo</groupId>
						<artifactId>tomcat-maven-plugin</artifactId>
						<version>1.1</version>
						<executions>
							<execution>
								<id>install into AXIS:reload</id>
								<phase>install</phase>
								<goals>
									<goal>reload</goal>
								</goals>
								<configuration>
									<path>${axis.context}</path>
									<url>http://${tomcat.manager.host}:${tomcat.manager.port}${tomcat.manager.servlet}/text</url>
									<!--
										Specify the username of vocab's tomcat script administrator
										when invoking maven (using "-Dvocab.tomcat.admin.user={…})
										or in settings.xml
										NOTE: script administrator is a different user than the
										user of the gui, see tomcat's tomcat-users.xml.
									-->
									<username>${vocab.tomcat.admin.user}</username>
									
									<!--
										Specify the password of vocab's tomcat script administrator
										when invoking maven (using "-Dvocab.tomcat.admin.password={…})
										or in settings.xml
										NOTE: script administrator is a different user than the
										user of the gui, see tomcat's tomcat-users.xml.
									-->
									<password>${vocab.tomcat.admin.password}</password>
									
									<!--
										We do not deploy a project packaged as war, instead we
										deploy something in the classpath of a servlet.
										Thus should the tomcat mojo not check the packaging.
									-->
									<ignorePackaging>true</ignorePackaging>
									
									<charset>${project.build.sourceEncoding}</charset>
								</configuration>	
							</execution>
						</executions>
					</plugin>	

					<!--
						Check that the required properties have been defined
					-->
					<plugin>
						<groupId>org.apache.maven.plugins</groupId>
						<artifactId>maven-enforcer-plugin</artifactId>
						<version>1.2</version>
						<executions>
							<execution>
								<id>enfore-properties</id>
								<goals>
									<goal>enforce</goal>
								</goals>
								<configuration>
									<rules>
										<requireProperty>
											<property>env.CATALINA_BASE</property>
											<message>Source AIDA::System/setEnvironment to define CATALINA_BASE.</message>
										</requireProperty>

										<requireProperty>
											<property>vocab.tomcat.admin.user</property>
										</requireProperty>
										
										<requireProperty>
											<property>vocab.tomcat.admin.password</property>
										</requireProperty>
									</rules>
								</configuration>
							</execution>
						</executions>
					</plugin>
				</plugins>
			</build>
		</profile>
	</profiles>

</project>

<!-- vim: set tabstop=2 shiftwidth=2 : --><|MERGE_RESOLUTION|>--- conflicted
+++ resolved
@@ -124,8 +124,6 @@
 					nl.uva.science.wsdtf.utilities.*, and 
 					nl.uva.science.wsdtf.protocols.* -->
 		</dependency>
-<<<<<<< HEAD
-
   </dependencies>
 
 	<profiles>
@@ -159,11 +157,6 @@
 					the jars and thus runs local compared to the vocab server.
 				-->
 				<axis.host>localhost</axis.host>
-=======
-  </dependencies>
-
-
->>>>>>> 29677021
 
 				<!--
 					The context under which AXIS is installed in Tomcat.
@@ -193,7 +186,6 @@
 					the URL where the Tomcat manager servlet can be reached.
 				-->
 				<tomcat.manager.servlet>/manager</tomcat.manager.servlet>
-				
 			</properties>
 
 			<!--
