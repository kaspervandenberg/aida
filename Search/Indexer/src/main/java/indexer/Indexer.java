package indexer;

import java.io.*;

import java.net.InetAddress;
import java.net.MalformedURLException;
import java.net.URI;
import java.net.URISyntaxException;
import java.net.URL;

import java.net.UnknownHostException;
import java.rmi.RemoteException;
import java.util.Iterator;

import java.util.logging.Level;
import java.util.logging.Logger;
import javax.activation.DataHandler;

import javax.xml.namespace.QName;
import javax.xml.parsers.DocumentBuilderFactory;
import javax.xml.parsers.ParserConfigurationException;
import javax.xml.rpc.ServiceException;
import javax.xml.soap.SOAPException;
import javax.xml.stream.*;
import javax.xml.stream.events.*;
import javax.xml.transform.TransformerFactoryConfigurationError;

import nl.uva.science.wsdtf.utilities.*;
import nl.uva.science.wsdtf.io.Connector;
import org.apache.axis.AxisEngine;
import org.apache.axis.MessageContext;
import org.apache.axis.attachments.AttachmentPart;

import org.apache.axis.client.Call;
import org.apache.axis.client.Service;
import org.apache.axis.client.async.AsyncCall;
import org.apache.axis.client.async.IAsyncResult;
import org.w3c.dom.Document;

import org.xml.sax.InputSource;
import org.xml.sax.SAXException;

/**
 * @author Machiel Jansen, Edgar Meij
 */
public class Indexer {
    private static final int breakInterval = 5*1024*1024;
    private Initilize init;
    
    public static final int SWA=100;
    public static final int SOAP=200;
    public static final int TCP=500;
    
    private static long size = 0;
        
    /** Creates a new instance of Indexer */
    public Indexer() {
    }
    
    /** logger for Commons logging. */
    private static transient Logger log =
            Logger.getLogger(Indexer.class.getName());
    
    /**
     * Index file(s) on the server into an index on the server using the settings in a string
     *
     * @param config      String containing the indexconfig xml
     * @param extension   Extension of the data (to associate the filetype)
     * @param data        data to be indexed on the server
     * @return            status string
     */
    public String indexFromRemote(String config, String data, String extension) {
        
        String configfile = Utilities.createTemporaryFile(config, "xml");
        String datafile = Utilities.createTemporaryFile(data, extension);
        
        String status = indexFromCFG(configfile, null, datafile);
        
        new File(configfile).delete();
        new File(datafile).delete();
        
        return status;
    }

  /**
  * Add files to index on a server
  * 
  * @param indexName   name of the index
  * @param filename    filename to use for the data
  * @param filedata    data to be indexed on the server
  * @return            status string
  */
  public String addToIndex(String filedata, String filename, String indexName) {
    return addToIndexWithConfig(filedata, filename, indexName, Utilities.createDefaultConfigFile());
  }

 /**
    * Add files to index on a server
    * 
    * @param indexName   name of the index
    * @param filename    filename to use for the data
    * @param filedata    data to be indexed on the server
    * @param config      String containing the indexconfig xml
    * @return            status string
  */
  public String addToIndexWithConfig(String filedata, String filename, String indexName, String config) {

    String configfile = Utilities.createTemporaryFile(config, "xml");
    ConfigurationHandler cfg = new ConfigurationHandler(configfile);
    cfg.SetOverWrite(false);
    cfg.setName(indexName);

    String datafile = Utilities.createTemporaryFile(filedata, filename, true);

    boolean success = false;

    try (BaseIndexing BI = new BaseIndexing(cfg, null, datafile)) {
      success = BI.addDocuments();
    } catch(IOException e) {
      if (log.isLoggable(Level.SEVERE))
        log.severe(" caught a " + e.getClass() + "\n with message: " + e.getMessage());
      return "Indexing failed: " + e.getClass() + e.getMessage();
    }

    new File(datafile).delete();
    new File(configfile).delete();
    return success ? "added " + filename + " to the index " + indexName : "Indexing failed" ;
  }
    
  /**
  * Index file(s) on the server into an index on the server using the settings from a configfile
  * 
  * @param configfile  Path to configfile on the server
  * @param name        Name of the index to use/create
  * @param dataPath    Path to the files to be indexed on the server
  * @return            status string
  */
  public String indexFromCFG(String configfile, String name, String dataPath) {
       
  		if (new File(configfile).exists()) {
			try (BaseIndexing BI = new BaseIndexing(configfile, name, dataPath)) {
				boolean success = BI.addDocuments();

<<<<<<< HEAD
				if (success) {
					return "Indexing finished, added " 
						+ BI.added + " files to " + BI.getIndexdir().getPath()
						+ " (was unable to index " + BI.failed + " files)"
					;
				} else  {
					return "Indexing failed";
				}
			} catch (IOException e) {
				if (log.isLoggable(Level.SEVERE)) {
					log.severe(" caught a " + e.getClass() + "\n with message: " + e.getMessage());
				}
				return "Indexing failed: " + e.getClass() + e.getMessage();
			}
		} else {
    		return "Configuration file not found";
		}  
	}
=======
      try {
        success = BI.addDocuments();
      } catch (IOException e) {
        if (log.isLoggable(Level.SEVERE)) {
          log.severe(" caught a " + e.getClass() + "\n with message: " + e.getMessage());
        }
        return "Indexing failed: " + e.getClass() + e.getMessage();
      }
      
      if (success) 
        return "Indexing finished, added " 
                + BI.added + " files to " + BI.getIndexdir().getPath()
                + " (was unable to index " + BI.failed + " files)"
                ;
      else 
        return "Indexing failed";
      
    } else {
      return String.format("Configuration file %s not found", new File(configfile).getAbsolutePath());
    }  
  }
>>>>>>> 761d07a4
    
    /**
     * Index file(s) on the server into an index on the server using default settings
     *
     * @param name        Name of the index to use/create
     * @param dataPath    Path to the files to be indexed on the server
     * @return            status string
     */
    public String index(String name, String dataPath) {
        
        if((name.length()>100) || (dataPath.length()>100))
            return "No valid input";
        
        String configfile = "indexconfig.xml";
        
        return indexFromCFG(configfile, name, dataPath);
    }
    
    /**
     * Index file(s) from SRB into an index on the server using default settings
     *
     * @param userName    SRB username
     * @param password    SRB password
     * @param fromPath    Path to the files to be indexed on SRB
     * @return            status string
     */
    public String indexFromSRB(String userName, String password, String fromPath) {
        long start = System.currentTimeMillis();
        SRBhandler sh = new SRBhandler();
        sh.setAccount(userName, password);
        
        // make sure it's unique
        File temp = new File(userName);
        int cnt = 1;
        while (temp.exists()) {
            temp = new File(userName + cnt);
            cnt++;
        }
        
        String dataPath = sh.getSRBFile(fromPath, temp.getName());
        String path = userName + "/" + dataPath.substring(2);
        String status = index(userName, path);
        Utilities.deleteDir(temp);
        long end = System.currentTimeMillis();
        long elapsed = end - start;
        log.info("Indexing time: "+elapsed+" msec");
        return(status);
    }

	/**
	 * Index file(s) from a Windows share (Samba or CIFS) into an index on the 
	 * server using {@code config} as settings. Analogue to {@link #indexFromSRB}.
	 * 
	 * @param fromPath	URL for the file or directory to index. 
	 * 		See {@link http://jcifs.samba.org/src/docs/api/jcifs/smb/SmbFile.html} 
	 * 		for detailed syntax.  SMB URLs have the following syntax: {@code 
	 * 		smb://[[[domain;]username[:password]@]server[:port]/[[share/[dir/]file]]][?[param=value[param2=value2[...]]]}
	 * 		Examples: {@code smb://usersnyc;miallen:mypass@angus/tmp/},
	 * 		{@code smb://Administrator:P%40ss@msmith1/c/WINDOWS/Desktop/foo.txt}, 
	 * 		{@code smb://angus.foo.net/d/jcifs/pipes.doc}, 
	 * 		{@code smb://192.168.1.15/ADMIN$/} and
	 * 		{@code smb://domain;username:password@server/share/path/to/file.txt}
	 * @param config	String containing the contents of indexconfig.xml
	 * 
	 * @return	Status string 
	 */
	public String indexFromSamba(String fromPath, String config) {

		throw new UnsupportedOperationException("Not yet implemented");
	}
    
     /**
     * Index file(s) from a TCP stream into an index on the server using settings included in the beginning of the stream
     *
     * @param streamingConfig    the TCP stream configurations, e.g. port
     * @param extension    not used
     * @return            indexed files
     */
    public String indexWithTCP(String streamingConfig,String extension){
        long start = System.currentTimeMillis();
        String streamConfigfile = Utilities.createTemporaryFile(streamingConfig, "xml");
        String files;
        try{
            files = handleStream( streamConfigfile );
        }finally{
            new File(streamConfigfile).delete();
        }
        long end = System.currentTimeMillis();
        long elapsed = end - start;
        log.info("Recived "+ size +" bytes. \n"+
                "Indexing time: "+elapsed+" msec \n"
                +"Speed: "+( ( (size/1024.0)/((elapsed)/1000.0)) )+" kbyte/sec" );
        return files;
    }
    
     /**
     * Starts a TCP connection according to the <code>streamConfigfile</code> and handles incoming XML stream, 
     *
     * @param streamConfigfile    the TCP stream configurations, e.g. port
     * @param extension    not used
     * @return            indexed files 
     */
    private String handleStream(String streamConfigfile){
        Connector conn = initTransfer(streamConfigfile,0,false);
        BufferedInputStream in = conn.getBufferedInputStream();
        
        String indexedDocs=",";
        String currentDoc="";
        String data=null;
        String tmpFilePath = System.getProperty("java.io.tmpdir");
        
        if(! new File(tmpFilePath).exists() || !new File(tmpFilePath).canWrite()){
            tmpFilePath = System.getProperty("user.dir");
        }
        
        File tmpIndexConfFile = new File(tmpFilePath+"/tmpIndexConf.xml");
        FileWriter fosConf = null;
        
        RemoteIndexer indexer=null;
        
        int prevTag=-1;
        int dataParsed=0;
        long start=-999;
        int TOOMUCH = 47185920;
        
        XMLStreamReader reader=null;
        try {
            reader =   XMLInputFactory.newInstance().createXMLStreamReader(in);
            fosConf = new FileWriter(tmpIndexConfFile);
        } catch (Exception ex) {
            ex.printStackTrace();
        }
        try {
            //start parsing XML 
            while (reader.hasNext()) {
                Integer eventType;
                
                eventType = reader.next();
                
                //Start elements---------------
                if( eventType == XMLEvent.START_ELEMENT){
                    if(reader.getLocalName().equals("stream")){
                    }else if(reader.getLocalName().equals("index_config")){
                        prevTag = 0;
                    }else if(reader.getLocalName().equals("fileName") ){
                        prevTag = 1;
                    }else if(reader.getLocalName().equals("content")){
                        start = System.currentTimeMillis();
                        prevTag = 2;
                    }else if(reader.getLocalName().equals("chunk")){
                        prevTag = 3;
                    }else{
                        prevTag = 2000;
                    }
                }
                
                //Data-------------------------
                if( eventType == XMLEvent.CHARACTERS ){
                    data = reader.getText();
                    size = (int)(size + data.getBytes().length);
                    switch(prevTag){
                        //start saving the indexConfig files
                        case 0:
                            fosConf.write(data);
                            fosConf.flush();
                            break;
                            //Use the file name
                        case 1:
                            currentDoc = data;
                            break;
                            //star of content
                        case 2:
                            break;
                            //start of content chunk add it to the doc
                        case 3:
                            dataParsed = dataParsed + data.length();
                            size = size + data.getBytes().length;
                            indexer.addContent("pdf",data);
                            if(dataParsed>=TOOMUCH){
//                                System.out.println("  Too much data  Adding doc to index.. size of content: "+dataParsed);
                                indexer.addDocToIndex();
                                indexer.closeWriter();
                                dataParsed = 0;
                            }
                            break;
                        default :
//                            eventType = reader.next();
                            break;
                    }
                }
                
                //End elements---------------
                if( eventType == XMLEvent.END_ELEMENT){
                    //close the fosConf and instantiate the indexer
                    if(reader.getLocalName().equals("index_config")){
                        fosConf.flush();
                        fosConf.close();
                        //Instantiating the indexer
                        indexer = new RemoteIndexer(tmpIndexConfFile.getPath());
                    }
                    //nothing
//                    if(reader.getLocalName().equals("fileName")){
                    
//                    }
                    //save the doc to the index
                    if(reader.getLocalName().equals("content")){
//                        System.out.println("    Adding doc to index.. size of content: "+dataParsed);
                        indexer.addDocToIndex();
                        log.info("Indexing took "+(System.currentTimeMillis()-start));
                        start = System.currentTimeMillis();
                        dataParsed = 0;
                        indexedDocs = indexedDocs +","+ currentDoc;
                    }
                    //nothing
//                    if(reader.getLocalName().equals("chunk")){
//                    }
                    if(reader.getLocalName().equals("stream")){
                        prevTag = 1000;
                    }
                    
                    try {
                        System.runFinalization();
                        System.gc();
                    } catch (Throwable e) {
                        e.printStackTrace();
                    }
                }
                if(eventType == XMLEvent.END_DOCUMENT){
                    prevTag = 1000;
                }
            }//end while
            
            indexer.closeWriter();
            tmpIndexConfFile.delete();
            
        } catch (Exception ex) {
//            System.err.println("PARSER ERROR: ");
//            System.err.println("Element was "+reader.getLocalName() );
//            System.err.println("Q size was "+conn.getQ().size() );
//            System.err.println("Prev tag was "+prevTag );
//            System.err.println("Input file "+infIle );
            ex.printStackTrace();
            init.getClient().kill();
            return null;
        }
//        new File(infIle).delete();
        return indexedDocs;
    }
     
    /**
     * Index file(s) from a SOAP message. You may call this method with an existing file name in the index, if you want to append content
     *
     * @param indexConfig    the index configuration as a String
     * @param extension    the content
     * @return            indexed files
     */    
    public String indexWithSOAP(String indexConfig,String content,String fileName){
        long start = System.currentTimeMillis();
        String indexedDocs=fileName;
        String tmpIndexConfPath = Utilities.createTemporaryFile(indexConfig,"xml");
        RemoteIndexer indexer = new RemoteIndexer(tmpIndexConfPath);
        size = (size + content.getBytes().length);
        indexer.addContent("pdf",content);
        indexer.addDocToIndex();
        try {
            indexer.closeWriter();
        } catch (IOException ex) {
            ex.printStackTrace();
        }
        new File(tmpIndexConfPath).delete();
        long end = System.currentTimeMillis();
        long elapsed = end - start;
        String.valueOf(elapsed);
        log.info("Recived: "+ size +" bytes. \n" +
                "Indexing time: "+elapsed+" msec\n"
                +"Speed: "+( ( (size/1024.0)/((elapsed)/1000.0)) )+" kbyte/sec" );
        return indexedDocs;
    }
    

     /**
     * Index file(s) from a SOAP attachment. You may call this method with an existing file name in the index, if you want to append content
     *
     * @param indexConfig    the index configuration as a String
     * @return             indexed files
     */     
    public String indexWithSwA(String indexConfig){
        long start = System.currentTimeMillis();
        String indexedDocs="";
        Iterator it = MessageContext.getCurrentContext().getCurrentMessage().getAttachments();
        String content = "";
        String tmpIndexConfPath = Utilities.createTemporaryFile(indexConfig,"xml");
        RemoteIndexer indexer = new RemoteIndexer(tmpIndexConfPath);
        while(it.hasNext()){
            AttachmentPart ap = (AttachmentPart)it.next();
            DataHandler handler;
            try {
                handler = ap.getDataHandler();
                indexedDocs = indexedDocs +","+ ap.getContentId();
                content = content + (String)handler.getContent();
                size = (size + content.getBytes().length);
            } catch (SOAPException ex) {
                ex.printStackTrace();
            }  catch (IOException ex) {
                ex.printStackTrace();
            }
            ap.detachAttachmentFile();
            ap.dispose();
        }
        
        indexer.addContent("pdf",content);
        indexer.addDocToIndex();
        try {
            indexer.closeWriter();
        } catch (IOException ex) {
            ex.printStackTrace();
        }
        new File(tmpIndexConfPath).delete();
        long end = System.currentTimeMillis();
        long elapsed = end - start;
        log.info("Recived: "+ size +" bytes. \n" +
                "Indexing time: "+elapsed+" msec\n" +
                "Speed: "+( ( (size/1024.0)/((elapsed)/1000.0)) )+" kbyte/sec" );
        return indexedDocs;
    }
    
    
    /**
     * Extracts content from a PDF file, and strams it in the service listening at <code>endPoint</code>
     *
     * @param streamingConfig    the stream configuration as a String
     * @param dir    the location of the PDF folder or file 
     * @param endPoint    the location where the service listening at.
     * @param method    what method should it be used for straming the contenet (HTTP,SOAP,etc.)
     * @param generateContent    used for testing. It generates a txt content.
     * @return            files stramed
     */    
    public String streamContent(String streamingConfig,String indexConfig,String dir,String endPoint,int method,boolean generateContent){
        if(!generateContent){
            return streamPDFContent(streamingConfig,indexConfig,dir,endPoint,method);
        }else{
            return streamLiveContent(streamingConfig,indexConfig,endPoint,dir,method);
        }
    }
    
     
    /**
     * Extracts content from a PDF file, and strams it in the service listening at <code>endPoint</code>
     *
     * @param streamingConfig    the stream configuration as a String
     * @param dir    the location of the PDF folder or file 
     * @param endPoint    the location where the service listening at.
     * @param method    what method should it be used for straming the contenet (HTTP,SOAP,etc.)
     * @return            files stramed
     */    
    
    private String streamPDFContent(String streamingConfig,String indexConfig,String dir,String endPoint,int method){
        long start = System.currentTimeMillis();
        String result =null;
        if(streamingConfig == null || streamingConfig.equals("") ){
            URI server=null;
            try {
                server = new URI("tcp://" + getIP() + ":8199");
            } catch (URISyntaxException ex) {
                ex.printStackTrace();
            }
            Initilize i = new Initilize();
            streamingConfig = i.Config2String(getConf(server,"TCP"));
        }
        
        log.info("Streaming contents from "+dir+" to "+endPoint);
        switch(method){
            case SOAP:
                result = streamPDFContentWithSOAP(indexConfig,endPoint,dir,false);
                break;
            case SWA:
                result = streamPDFContentWithSOAP(indexConfig,endPoint,dir,true);
                break;
            case TCP:
                result = streamPDFContentWithTCP(streamingConfig,indexConfig,endPoint,dir);
                break;
        }
        
        long end = System.currentTimeMillis();
        long elapsed = end - start;
        log.info("Transfered: "+ size +" bytes\n" +
                "Time elapsed: "+elapsed +" mscec\n"+
                "Speed: "+( ( (size/1024.0)/((elapsed)/1000.0)) )+" kbyte/sec" );
        return result;
    }
    
    
    /**
     * Used for testing. Generates a content in simple txt 
     *
     * @param streamingConfig    the stream configuration as a String
     * @param indexConfig    the index configuration as a String 
     * @param endPoint    the location where the service listening at.
     * @param method    what method should it be used for straming the contenet (HTTP,SOAP,etc.)
     * @param generateContent    used for testing. It generates a txt content.
     * @return            files stramed
     */  
    private String streamLiveContent(String streamingConfig,String indexConfig,String endPoint,String dir,int method){
        long start = System.currentTimeMillis();
        String result =null;
        if(streamingConfig == null || streamingConfig.equals("") ){
            URI server=null;
            try {
                server = new URI("tcp://" + getIP() + ":8199");
            } catch (URISyntaxException ex) {
                ex.printStackTrace();
            }
            Initilize i = new Initilize();
            streamingConfig = i.Config2String(getConf(server,"TCP"));
        }
        
        log.info("Streaming contents to "+endPoint);
        switch(method){
            case SOAP:
                result = streamContentWithSOAP(indexConfig,endPoint,dir,false);
                break;
            case SWA:
                result = streamContentWithSOAP(indexConfig,endPoint,dir,true);
                break;
            case TCP:
                result = streamContentWithTCP(streamingConfig,indexConfig,dir,endPoint);
                break;
        }
        
        long end = System.currentTimeMillis();
        long elapsed = end - start;
        log.info("Transfered: "+ size +" bytes\n" +
                "Time elapsed: "+elapsed +" mscec\n"+
                "Speed: "+( ( (size/1024.0)/((elapsed)/1000.0)) )+" kbyte/sec" );
        return result;
    }
    
    private String streamPDFContentWithSOAP(String indexConfig,String endPoint,String dir,boolean attach){
        File pdfDir = new File(dir);
        String[] fileNames=null;
        String indexedFiles = "";
        if(pdfDir.isDirectory()){
            fileNames = pdfDir.list();
        }else{
            fileNames = dir.split(",");
        }
        
        DocConverter converter;
        Thread t;
        File pdfFile;
        int len = fileNames.length;
        PipedReader pipeReader;
        Document XMLDoc=null;
        StringWriter sw = new StringWriter();
        boolean called = false;
        try {
            XMLDoc=DocumentBuilderFactory.newInstance().newDocumentBuilder().parse(
                    new InputSource(new StringReader(indexConfig)));
            Boolean overWrite = new Boolean(XMLDoc.getElementsByTagName("IndexOverwrite").item(0).getTextContent());
            
        } catch (IOException ex) {
            ex.printStackTrace();
        } catch (ParserConfigurationException ex) {
            ex.printStackTrace();
        } catch (SAXException ex) {
            ex.printStackTrace();
        } catch (TransformerFactoryConfigurationError ex) {
            ex.printStackTrace();
        }
        
        
        long start = System.currentTimeMillis();
        char[] tmp = new char[1024];
        size = 0;
        for(int i=0;i<len;i++){
            pdfFile = new File(dir+"/"+fileNames[i]);
            if(!pdfFile.exists()){
                pdfFile = new File(fileNames[i]);
            }
            if(!pdfFile.isDirectory() && !pdfFile.getName().startsWith(".")){
                converter = new DocConverter();
                converter.setCurrentOpp(converter.extractTextFromPdf);
                pipeReader = converter.getPipeReader();
                converter.setFile(pdfFile.getPath());
                t = new Thread(converter);
                t.start();
                
                int cnt=0;
                
                String content="";
                try{
                    while ((cnt = pipeReader.read(tmp)) != -1) {
                        content = content + new String(tmp,0,cnt);
                        size = size + cnt;
                        if(content.getBytes().length >= (5*1024*1024)){
//                            if(called){
//                                XMLDoc.getElementsByTagName("IndexOverwrite").item(0).setTextContent("false");
//                                Transformer serializer = TransformerFactory.newInstance().newTransformer();
//                                serializer.transform(new DOMSource(XMLDoc), new StreamResult(sw));
//                                indexConfig = sw.toString();
//                            }
                            if(!attach){
                                Object[] arg = {indexConfig,content,pdfFile.getName()};
                                indexedFiles = indexedFiles +","+ call(arg,"indexWithSOAP",endPoint);
                            }else{
                                Object[] arg = {indexConfig};
                                indexedFiles = indexedFiles +","+callWA(arg,"indexWithSwA",endPoint,content,pdfFile.getName());
                            }
                            called = true;
                            content ="";
                        }
                    }
                    if(content.getBytes().length > 1 ){
//                        if(called){
//                            XMLDoc.getElementsByTagName("IndexOverwrite").item(0).setTextContent("false");
//                            Transformer serializer = TransformerFactory.newInstance().newTransformer();
//                            serializer.transform(new DOMSource(XMLDoc), new StreamResult(sw));
//                            indexConfig = sw.toString();
//                        }
                        if(!attach){
                            Object[] arg = {indexConfig,content,pdfFile.getName()};
                            indexedFiles = indexedFiles +","+call(arg,"indexWithSOAP",endPoint);
                        }else{
                            Object[] arg = {indexConfig};
                            indexedFiles = indexedFiles +","+callWA(arg,"indexWithSwA",endPoint,content,pdfFile.getName());
                        }
                        called = true;
                        content = "";
                    }
                    
                    t.join();
                    
                }catch(IOException ex){
                    ex.printStackTrace();
                }catch (InterruptedException ex) {
                    ex.printStackTrace();
                } catch (TransformerFactoryConfigurationError ex) {
                    ex.printStackTrace();
                }
//                catch (TransformerException ex) {
//                    ex.printStackTrace();
//                }catch (TransformerConfigurationException ex) {
//                    ex.printStackTrace();
//                }
                
            }
            
        }
        return indexedFiles;
    }
    
    private String streamPDFContentWithTCP(String streamingConfig,String indexConfig,String endPoint,String dir){
        String streamServerConfPath = Utilities.createTemporaryFile(streamingConfig, "xml");
        String indexedFiles = "";
        File pdfDir = new File(dir);
        String[] fileNames=null;
        PipedReader pipeReader;
        Thread t=null;
        String content=null;
        if(pdfDir.isDirectory()){
            fileNames = pdfDir.list();
        }else{
            fileNames = dir.split(",");
        }
        Connector conn = initTransfer(streamServerConfPath,0,true);
        
        
        while(!init.getThread("Server").getState().equals(Thread.State.RUNNABLE)){
            if(init.getThread("Server").getState().equals(Thread.State.TERMINATED)){
                init.killServer();
                return "Problem Starting Server";
            }
        }
        
        String delimiter = "chunk";
        boolean breakXML = true;
        DocConverter converter;
        File pdfFile;
        int len = fileNames.length;
        
        Object[] arg = {streamingConfig,"pdf"};
        asyncCall(arg,"indexWithTCP",endPoint);
        
        try {
            OutputStream out = conn.getOutputStream();
            String header = "<?xml version=\"1.0\"?>"+"<stream>"+"<index_config>"+"<![CDATA["+indexConfig+"]]>"+"</index_config>";
            String fileNode;
            String startContentNode="<content>"+"<"+delimiter+"><![CDATA[";
            String endContentNode= "]]></"+delimiter+">"+"</content>";
            String breakNode =  "]]></"+delimiter+">"+"<"+delimiter+"><![CDATA[";
            out.write(header.getBytes());
            size = 0;
            char[] tmp = new char[1048576];
            for(int i=0;i<len;i++){
                pdfFile = new File(dir+"/"+fileNames[i]);
                if(!pdfFile.exists()){
                    pdfFile = new File(fileNames[i]);
                }
                if(!pdfFile.isDirectory() && !pdfFile.getName().startsWith(".")){
                    indexedFiles = indexedFiles + ","+ pdfFile.getName();
                    fileNode ="<fileName>"+pdfFile.getName()+"</fileName>";
                    out.write(fileNode.getBytes());
                    out.write(startContentNode.getBytes());
                    converter = new DocConverter();
                    converter.setCurrentOpp(converter.extractTextFromPdf);
                    pipeReader = converter.getPipeReader();
                    converter.setFile(pdfFile.getPath());
                    t = new Thread(converter);
                    t.start();
                    
                    int cnt=0;
                    
                    while ((cnt = pipeReader.read(tmp)) != -1) {
                        size = size + cnt;
                        content = new String(tmp,0,cnt);
                        out.write(content.getBytes());
                        if(breakXML && size%breakInterval==0){
                            out.write(breakNode.getBytes());
                        }
                    }
                    out.write(endContentNode.getBytes());
                }
                t.join();
            }
            out.write("</stream>".getBytes());
            conn.END();
        }catch(Exception ex){
            ex.printStackTrace();
            init.killServer();
        }finally{
            new File(streamServerConfPath).delete();
        }
        return indexedFiles;
    }
    
    private Connector initTransfer(String confiFile,int inc,boolean server){
        Connector conn = null;
        try {
            init = new Initilize(confiFile);
            init.setPort(init.getPort()+inc);
            if(server){
                init.server();
            }else{
                init.client();
            }
            conn = init.getConnector();
            if(server){
                init.startServer();
            }else{
                init.startClient();
            }
        } catch (IOException ex) {
            ex.printStackTrace();
            return null;
        }
        return conn;
    }
    
    private String streamContentWithSOAP(String indexConfig,String endPoint,String dir,boolean attach){
        File storeDir = new File(dir);
        Document XMLDoc=null;
        StringWriter sw = new StringWriter();
        String indexedFiles=null;
        boolean called = false;
        StringBuffer buffer = new StringBuffer();
        
        try {
            XMLDoc=DocumentBuilderFactory.newInstance().newDocumentBuilder().parse(
                    new InputSource(new StringReader(indexConfig)));
            Boolean overWrite = new Boolean(XMLDoc.getElementsByTagName("IndexOverwrite").item(0).getTextContent());
            
        } catch (IOException ex) {
            ex.printStackTrace();
        } catch (ParserConfigurationException ex) {
            ex.printStackTrace();
        } catch (SAXException ex) {
            ex.printStackTrace();
        } catch (TransformerFactoryConfigurationError ex) {
            ex.printStackTrace();
        }
        size = 0;
        java.io.BufferedReader in =null;
        try {
            in = new java.io.BufferedReader(new java.io.FileReader("/tmp/len"));
        } catch (FileNotFoundException ex) {
            ex.printStackTrace();
        }
        PrintWriter out=null;
        try {
            if(storeDir.exists()){
                out = new PrintWriter(new BufferedWriter(new FileWriter(dir + "/content.txt")));
            }
            
        } catch (IOException ex) {
            ex.printStackTrace();
        }
        int len=0;
        try {
            len = Integer.parseInt(in.readLine());
            in.close();
        } catch (NumberFormatException ex) {
            ex.printStackTrace();
        } catch (IOException ex) {
            ex.printStackTrace();
        }
        for(int i=0;i<len;i++){
            size = size + getHomer().getBytes().length;
            if(storeDir.exists() && out!=null){
                out.println(getHomer());
            }else{
                //the indexer can't handle too mach data
                if(size%(10*1048576)==0 && size>0){
                    if(!attach){
                        Object[] arg = {indexConfig,buffer.toString(),"liveData"};
                        indexedFiles = call(arg,"indexWithSOAP",endPoint);
                    }else{
                        Object[] arg = {indexConfig};
                        indexedFiles = callWA(arg,"indexWithSwA",endPoint,buffer.toString(),"liveData");
                    }
                    buffer.setLength(0);
                }else{
                    buffer.append(getHomer());
                }
            }
        }
        if(buffer.toString().length()>=1){
            if(!attach){
                Object[] arg = {indexConfig,buffer.toString(),"liveData"};
                indexedFiles = call(arg,"indexWithSOAP",endPoint);
            }else{
                Object[] arg = {indexConfig};
                indexedFiles = callWA(arg,"indexWithSwA",endPoint,buffer.toString(),"liveData");
            }
            buffer.setLength(0);
        }
        return indexedFiles;
    }
    
    
    private String streamContentWithTCP(String streamingConfig,String indexConfig,String dir,String endPoint){
        String streamServerConfPath=null;
        String indexedFiles = "";
        File stoerDir = new File(dir);
        String[] fileNames=null;
        PrintWriter out =null;
        Connector conn = null;
        java.io.BufferedReader in =null;
        try {
            in = new java.io.BufferedReader(new java.io.FileReader("/tmp/len"));
        } catch (FileNotFoundException ex) {
            ex.printStackTrace();
        }
        if(stoerDir.exists()){
            try {
                out = new PrintWriter(new BufferedWriter(new FileWriter(dir+"/content.txt")));
            } catch (IOException ex) {
                ex.printStackTrace();
            }
        }else{
            streamServerConfPath = Utilities.createTemporaryFile(streamingConfig, "xml");
            long serStart = System.currentTimeMillis();
            conn = initTransfer(streamServerConfPath,0,true);
            while(!init.getThread("Server").getState().equals(Thread.State.RUNNABLE)){
                if(init.getThread("Server").getState().equals(Thread.State.TERMINATED)){
                    init.killServer();
                    return "Problem Starting Server";
                }
            }
            long serEnd = System.currentTimeMillis();
            log.info("Streaming Server stated in "+(serEnd-serStart)+" msec");
            Object[] arg = {streamingConfig,"pdf"};
            asyncCall(arg,"indexWithTCP",endPoint);
        }
        
        
        String delimiter = "chunk";
        String header = "<?xml version=\"1.0\"?>"+"<stream>"+"<index_config>"+"<![CDATA["+indexConfig+"]]>"+"</index_config>";
        String startContentNode = "<content>"+"<"+delimiter+"><![CDATA[";
        String breakNode = "]]></"+delimiter+">"+"<content>"+"<"+delimiter+"><![CDATA[";
        String endNode = "]]></"+delimiter+">"+"</content></stream>";
        try {
            
            size = 0;
            int len =  Integer.parseInt(in.readLine());
            in.close();
            for(int i=0;i<len;i++){
                size = size + getHomer().getBytes().length;
                if(out!=null){
                    out.println(getHomer());
                }else if(conn!=null){
                    if(i==0){
                        conn.getOutputStream().write(header.getBytes());
                        conn.getOutputStream().write("<fileName>liveData</fileName>".getBytes());
                        conn.getOutputStream().write(startContentNode.getBytes());
                    }
                    conn.getOutputStream().write(getHomer().getBytes());
                    if(size%breakInterval==0){
                        conn.getOutputStream().write(breakNode.getBytes());
                    }
                    if(i>=len-1){
                        conn.getOutputStream().write(endNode.getBytes());
                    }
                }
            }
            if(conn!=null){
                conn.END();
            }
        }catch(Exception ex){
            ex.printStackTrace();
            if(conn!=null){
                init.killServer();
            }
        }finally{
            if(streamServerConfPath!=null){
                new File(streamServerConfPath).delete();
            }
        }
        return indexedFiles;
    }
    /**
     * Use the file indexconfig.xml to configure!
     */
    public static void main(String[] args) throws Exception {
        
        String configfile = "indexconfig.xml";
        
        if (args != null) {
            if (args.length == 1) {
                configfile = args[0];
            } else {
                System.err.println("Too few/many arguments, usage:\njava -jar Indexer.jar <configfile>\n");
                System.exit(-1);
            }
        }
        
        ConfigurationHandler ch = new ConfigurationHandler(configfile);
        Indexer i = new Indexer();
        String logmsg = i.indexFromCFG(configfile, null, null);
        
        if (log.isLoggable(Level.FINE)) {
            //log.info(ch.getCreator());
            //log.info(ch.getMaxBufferedDocs());
            //log.info(ch.getMergeFactor());
            //log.info(ch.getDataPath());
            //log.fine("-- Using Global Analyzer: " + ch.getGlobalAnalyzer());
            //log.info(ch.getFieldIndexValue("medline", "AU"));
            //log.info(ch.getFieldStoreValue("medline", "AU"));
            //log.info(ch.getTermVectorValue("medline", "AU"));
            //log.info(ch.getFieldDescription("medline", "AU"));
            //log.fine("-- Using Medline Analyzer: " + ch.getDocumentAnalyzer("medline"));
            //log.info("Extension:medline " + ch.getDocType("med"));
            log.fine("-- Defined document types in config file: " + ch.getDocumentTypes());
            log.info(logmsg);
        }
        //System.err.println(i.indexSRBData("username", "password", "medline/100.med"));
    }
    
    private String asyncCall(Object[] args,String method,String endpoint){
        Service service=null;
        Call call = null;
        AsyncCall  aCall=null;
        String result=null;
        IAsyncResult asyncResult=null;
        try{
            service = new Service();
            call = (Call)service.createCall();
            call.setTargetEndpointAddress(new URL(endpoint + "IndexWS"));
            call.setOperationName(new QName(method));
            
            aCall = new AsyncCall(call);
            
            asyncResult = aCall.invoke(args);
        }catch (ServiceException ex){
            ex.printStackTrace();
        }catch (MalformedURLException ex) {
            ex.printStackTrace();
        }
        return (String)asyncResult.getResponse();
    }
    
    private String call(Object[] args,String method,String endpoint){
        Service service=null;
        Call call = null;
        String result=null;
        try{
            service = new Service();
            call = (Call)service.createCall();
            call.setTargetEndpointAddress(new URL(endpoint + "IndexWS"));
            call.setOperationName(new QName(method));
            result= (String)call.invoke(args);
        }catch (ServiceException ex){
            ex.printStackTrace();
        }catch (MalformedURLException ex) {
            ex.printStackTrace();
        }catch (RemoteException ex) {
            ex.printStackTrace();
        }
        
        return result;
    }
    
    private String callWA(Object[] args,String method,String endpoint,String attachment,String contentID){
        Service service=null;
        Call call = null;
        String result=null;
        try{
            service = new Service();
            call = (Call)service.createCall();
            call.setTargetEndpointAddress(new URL(endpoint + "IndexWS"));
            call.setOperationName(new QName(method));
            AttachmentPart ap= new AttachmentPart(new DataHandler(attachment, "text/plain" ));
            ap.setContentId(contentID);
            call.addAttachmentPart(ap);
            
            result = (String)call.invoke(args);
        }catch (ServiceException ex){
            ex.printStackTrace();
        }catch (MalformedURLException ex) {
            ex.printStackTrace();
        }catch (RemoteException ex) {
            ex.printStackTrace();
        }
        
        return result;
    }
    
    private StreamConfig getConf(URI source,String protocol){
        StreamConfig conf = new StreamConfig();
        conf.displaySpeed = false;
        conf.protocol = protocol;
        
        if(protocol.equals("HTTP")){
            conf.fileRequest = source.getPath();
            conf.host = "http://"+source.getHost();
            conf.port = source.getPort();
        }else{
            conf.host = source.getHost();
            conf.port = 8199;
        }
        
        conf.loggLevel = "WARNING";
        
        conf.maxBufferSize = 8388608;
        conf.ecnryptData=false;
        conf.authenticate=false;
        conf.displaySpeed=false;
        conf.saveLogs=false;
        
        return conf;
    }
    
    private String getIP(){
       /* URL addr=null;
        try {
            addr = new URL((String) AxisEngine.getCurrentMessageContext().getProperty("transport.url"));
        } catch (MalformedURLException ex) {
            ex.printStackTrace();
        }
        return addr.getHost();*/
        String hostname = null;
        try {
            InetAddress addr = InetAddress.getLocalHost();

            // Get IP Address
            byte[] ipAddr = addr.getAddress();

            // Get hostname
            hostname = addr.getHostName();
        } catch (UnknownHostException e) {
            e.printStackTrace();
        }
        return hostname;
    }
    
    private static String getHomer(){
        return"Sing, O goddess, the anger of Achilles son of Peleus, " +
                "that brought countless ills upon the Achaeans. Many a brave soul " +
                "did it send hurrying down to Hades, and many a hero did it yield " +
                "a prey to dogs and vultures, for so were the counsels of Jove " +
                "fulfilled from the day on which the son of Atreus, king of men, " +
                "and great Achilles, first fell out with one another.And which of " +
                "the gods was it that set them on to quarrel? It was the son of Jove " +
                "and Leto; for he was angry with the king and sent a pestilence upon the " +
                "host to plague the people, because the son of Atreus had dishonoured Chryses " +
                "his priest. Now Chryses had come to the ships of the Achaeans to free his " +
                "daughter, and had brought with him a great ransom: moreover he bore in his " +
                "hand the sceptre of Apollo wreathed with a suppliant’s wreath and he besought " +
                "the Achaeans, but most of all the two sons of Atreus, who were their chiefs. "+
                "Sons of Atreus, he cried, and all other Achaeans, may the gods who dwell in Olympus " +
                "grant you to sack the city of Priam.";
    }
}<|MERGE_RESOLUTION|>--- conflicted
+++ resolved
@@ -141,7 +141,6 @@
 			try (BaseIndexing BI = new BaseIndexing(configfile, name, dataPath)) {
 				boolean success = BI.addDocuments();
 
-<<<<<<< HEAD
 				if (success) {
 					return "Indexing finished, added " 
 						+ BI.added + " files to " + BI.getIndexdir().getPath()
@@ -157,32 +156,9 @@
 				return "Indexing failed: " + e.getClass() + e.getMessage();
 			}
 		} else {
-    		return "Configuration file not found";
+			return String.format("Configuration file %s not found", new File(configfile).getAbsolutePath());
 		}  
 	}
-=======
-      try {
-        success = BI.addDocuments();
-      } catch (IOException e) {
-        if (log.isLoggable(Level.SEVERE)) {
-          log.severe(" caught a " + e.getClass() + "\n with message: " + e.getMessage());
-        }
-        return "Indexing failed: " + e.getClass() + e.getMessage();
-      }
-      
-      if (success) 
-        return "Indexing finished, added " 
-                + BI.added + " files to " + BI.getIndexdir().getPath()
-                + " (was unable to index " + BI.failed + " files)"
-                ;
-      else 
-        return "Indexing failed";
-      
-    } else {
-      return String.format("Configuration file %s not found", new File(configfile).getAbsolutePath());
-    }  
-  }
->>>>>>> 761d07a4
     
     /**
      * Index file(s) on the server into an index on the server using default settings
