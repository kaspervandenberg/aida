/*
 * To change this template, choose Tools | Templates
 * and open the template in the editor.
 */
package nl.maastro.eureca.aida.search.zylabpatisclient;

import java.io.BufferedOutputStream;
import java.io.File;
import nl.maastro.eureca.aida.search.zylabpatisclient.output.SearchResultFormatter;
import java.io.FileOutputStream;
import java.io.IOException;
import java.io.InputStream;
import java.io.OutputStreamWriter;
import java.nio.charset.StandardCharsets;
import java.util.ArrayList;
import java.util.Arrays;
import java.util.Collections;
import java.util.Date;
import java.util.LinkedHashMap;
import java.util.LinkedHashSet;
import java.util.LinkedList;
import java.util.List;
import java.util.Map;
import java.util.Set;
import javax.xml.rpc.ServiceException;
import nl.maastro.eureca.aida.search.zylabpatisclient.ChainedSearcher.CombinationStrategy;
import nl.maastro.eureca.aida.search.zylabpatisclient.classification.Classifier;
import nl.maastro.eureca.aida.search.zylabpatisclient.classification.EligibilityClassification;
import nl.maastro.eureca.aida.search.zylabpatisclient.classification.InterDocOverride;
import nl.maastro.eureca.aida.search.zylabpatisclient.classification.IntraDocOverride;
import nl.maastro.eureca.aida.search.zylabpatisclient.config.Config;
import nl.maastro.eureca.aida.search.zylabpatisclient.output.HtmlFormatter;
import nl.maastro.eureca.aida.search.zylabpatisclient.preconstructedqueries.Concepts;
import nl.maastro.eureca.aida.search.zylabpatisclient.preconstructedqueries.Patients;
import nl.maastro.eureca.aida.search.zylabpatisclient.preconstructedqueries.SemanticModifiers;

/**
 *
 * @author kasper2
 */
public class API_Demo {
	private enum SearchedConcepts {
<<<<<<< HEAD
		EXPECTED_METASTASIS {{ setConcept(Concepts.METASTASIS); }},
		METASTASIS {{ setConcept(Concepts.METASTASIS); }},
		EXPECTED_CHEMOKUUR {{ setConcept(Concepts.CHEMOKUUR); }},
		CHEMOKUUR {{ setConcept(Concepts.CHEMOKUUR); }},
		
		PROSTAAT {{ setConcept(Concepts.PROSTAAT); }},
		RECTUM {{ setConcept(Concepts.RECTUM); }},
		HEERLEN {{ setConcept(Concepts.HEERLEN); }},
		RECTUM_uit_HEERLEN {{ setConcept(Concepts.RECTUM_HEERLEN); }},
		CERVIX {{ setConcept(Concepts.CERVIX); }};
=======
		EXPECTED_METASTASIS(Concepts.METASTASIS, Strategy.SIMULATED),
		METASTASIS(Concepts.METASTASIS, Strategy.REAL),
//		EXPECTED_CHEMOKUUR(Concepts.CHEMOKUUR, Strategy.SIMULATED),
		CHEMOKUUR(Concepts.CHEMOKUUR, Strategy.REAL);
>>>>>>> 53388b42

		private enum Strategy {
			REAL {
				public void setSearcher(SearchedConcepts container, Searcher searcher_) {
					container.setSearcher_real(searcher_);
				}

				@Override
				public void addExpected(SearchedConcepts container, Map<PatisNumber, EligibilityClassification> expected_, boolean preserveExisting) {
					throw new IllegalStateException(
							"Cannot set expected; non-simulated SearchConcepts "
							+ "use a real searcher to get their results.");
				}
			},

			SIMULATED {
				@Override
				public void setSearcher(SearchedConcepts container, Searcher searcher_) {
					throw new IllegalStateException(
							"Cannot set searcher; simulated SearchedConcepts "
							+ "use a DummySearcher.");
				}

				@Override
				public void addExpected(SearchedConcepts container, Map<PatisNumber, EligibilityClassification> expected_, boolean preserveExisting) {
					container.addExpected_sim(expected_, preserveExisting);
				}
				
			};

			public abstract void setSearcher(SearchedConcepts container, Searcher searcher_); 
			public abstract void addExpected(SearchedConcepts container, Map<PatisNumber, EligibilityClassification> expected_, boolean preserveExisting);
		}

		private final Concepts concept;
		private final Strategy strat;
		private final LinkedHashMap<PatisNumber, EligibilityClassification> expected =
				new LinkedHashMap<>();
		private Searcher searcher = null;

		private SearchedConcepts(Concepts concept_, Strategy strat_) {
			this.strat = strat_;
			this.concept = concept_;
		}

		public static void init(Config config, Searcher defaultSearcher) {
			for (SearchedConcepts e : SearchedConcepts.values()) {
				if(e.isSimulated()) {
					e.addExpected(config.getPatients(e.getConcept().getName()), true);
				} else {
					e.setSearcher(defaultSearcher);
				}
			}
		}
		
		public void setSearcher(Searcher searcher_) {
			strat.setSearcher(this, searcher_);
		}

		private void setSearcher_real(Searcher searcher_) {
			this.searcher = searcher_;
		}


		public void addExpected(Map<PatisNumber,
				EligibilityClassification> expected_, boolean preserveExisting) {
			strat.addExpected(this, expected_, preserveExisting);
		}

		private void addExpected_sim(
				Map<PatisNumber, EligibilityClassification> expected_, boolean preserveExisting) {
			LinkedHashMap<PatisNumber, EligibilityClassification> toAdd =
					new LinkedHashMap<>(expected_);
			if(preserveExisting) {
				toAdd.keySet().removeAll(this.expected.keySet());
			}
			this.expected.putAll(toAdd);
			this.searcher = new DummySearcher(this.expected);
		}

		public boolean isSimulated() {
			return strat.equals(Strategy.SIMULATED);
		}

		public Searcher getSearcher() {
			return searcher;
		}

		public Set<PatisNumber> getPatients() {
			return expected.keySet();
		}
		
		public Concepts getConcept() {
			return concept;
		}
	}

	private final Config config;
	private final Searcher searcher;
	private final LinkedHashSet<PatisNumber> patients;
	private final List<SemanticModifier> modifiers;
	private final Classifier classifier;
	private final SearchResultFormatter formatter;

	public API_Demo() {
		this.config = initConfig();
		this.searcher = initSearcher(config);
		initSearchedConcepts(config, searcher);
		this.patients = initPatients();
		this.modifiers = initSemanticModifiers();
		this.classifier = initClassifier();
		HtmlFormatter tmp = new HtmlFormatter();
		tmp.setShowSnippetsStrategy(HtmlFormatter.SnippetDisplayStrategy.DYNAMIC_SHOW);
		this.formatter = tmp;
	}

	
	private static Config initConfig() {
		// Read config file
		InputStream s = API_Demo.class.getResourceAsStream("/zpsc-config.xml");
		return Config.init(s);
		// intentionally keeping s open, since Config will read from it at a later time
	}

	private static Searcher initSearcher(Config config) {
		// Use config to initialise a searcher
		try {
			Searcher s = config.getSearcher();
			return s;
		} catch (ServiceException | IOException ex) {
			throw new Error(ex);
		}
	}

	private static void initSearchedConcepts(Config config, Searcher searcher) {
		SearchedConcepts.EXPECTED_METASTASIS.addExpected(Patients.instance().getExpectedMetastasis(), false);
		SearchedConcepts.init(config, searcher);
	}

	private static LinkedHashSet<PatisNumber> initPatients() {
		LinkedHashSet<PatisNumber> result = new LinkedHashSet<>();
		for (SearchedConcepts e : SearchedConcepts.values()) {
			result.addAll(e.getPatients());
		}

		return result;
	}

	private static List<SemanticModifier> initSemanticModifiers() {
		List<SemanticModifier> result = new ArrayList<>(SemanticModifiers.values().length + 1);
		result.add(SemanticModifier.Constants.NULL_MODIFIER);
		result.addAll(Arrays.asList(SemanticModifiers.values()));
		return result;
	}
	
	private static Classifier initClassifier() {
		Classifier instance = Classifier.instance();
		instance.appendRule(new IntraDocOverride(
				SemanticModifiers.NEGATED,
				SemanticModifier.Constants.NULL_MODIFIER));
		instance.appendRule(new IntraDocOverride(
				SemanticModifiers.SUSPICION,
				SemanticModifier.Constants.NULL_MODIFIER));
		instance.appendRule(new InterDocOverride(
				EligibilityClassification.UNCERTAIN,
				EligibilityClassification.NOT_ELIGIBLE));
		return instance;
	}

	private Iterable<SearchResult> searchConcept(SearchedConcepts concept) {
		Iterable<SearchResult> results = concept.getSearcher().searchForAll(
				concept.getConcept(), modifiers, patients);
		List<SearchResult> conclusions = new LinkedList<>();
		for (SearchResult searchResult : results) {
			conclusions.add(classifier.resolve(searchResult));
		}
		return conclusions;
	}
	
	public void writeTable(LinkedHashMap<String, Iterable<SearchResult>> results) {
		Date now = new Date();
		File f = new File(String.format("results-%1$tY%1$tm%1$td-%1$tH%1$tM%1$tS.html", now));
		try {
			OutputStreamWriter out = new OutputStreamWriter(new BufferedOutputStream(
					new FileOutputStream(f)), StandardCharsets.UTF_8);
			HtmlFormatter.writeDocStart(out,
					String.format("Results of %1$tT (on %1$ta %1$te %1$tb)\n", now));
			formatter.writeTable(out, results);
			HtmlFormatter.writeDocEnd(out);
			out.close();
		} catch (IOException ex) {
			throw new Error(ex);
		}
				
	}
	
	public void addTo(LinkedHashMap<String, Iterable<SearchResult>> table, SearchedConcepts concept) {
		table.put(concept.name(), searchConcept(concept));	
	}
	
	static public void main(String[] args) {
		API_Demo instance = new API_Demo();
		LinkedHashMap<String, Iterable<SearchResult>> table = new LinkedHashMap<>();
<<<<<<< HEAD
//		table.put(SearchedConcepts.EXPECTED_METASTASIS.name(),
//				instance.searchConcept(SearchedConcepts.EXPECTED_METASTASIS));
		instance.addTo(table, SearchedConcepts.METASTASIS);
		instance.addTo(table, SearchedConcepts.CHEMOKUUR);
		instance.addTo(table, SearchedConcepts.PROSTAAT);
		instance.addTo(table, SearchedConcepts.RECTUM);
		instance.addTo(table, SearchedConcepts.HEERLEN);
		instance.addTo(table, SearchedConcepts.RECTUM_uit_HEERLEN);
		instance.addTo(table, SearchedConcepts.CERVIX);

=======
		table.put(SearchedConcepts.EXPECTED_METASTASIS.name(),
				instance.searchConcept(SearchedConcepts.EXPECTED_METASTASIS));
		table.put(SearchedConcepts.METASTASIS.name(), 
				instance.searchConcept(SearchedConcepts.METASTASIS));
//		table.put(SearchedConcepts.EXPECTED_CHEMOKUUR.name(),
//				instance.searchConcept(SearchedConcepts.EXPECTED_CHEMOKUUR));
		table.put(SearchedConcepts.CHEMOKUUR.name(),
				instance.searchConcept(SearchedConcepts.CHEMOKUUR));
>>>>>>> 53388b42
//		System.out.append(SearchedConcepts.METASTASIS.getConcept().getName().toString());
		
		instance.writeTable(table);
	}

}<|MERGE_RESOLUTION|>--- conflicted
+++ resolved
@@ -40,23 +40,16 @@
  */
 public class API_Demo {
 	private enum SearchedConcepts {
-<<<<<<< HEAD
-		EXPECTED_METASTASIS {{ setConcept(Concepts.METASTASIS); }},
-		METASTASIS {{ setConcept(Concepts.METASTASIS); }},
-		EXPECTED_CHEMOKUUR {{ setConcept(Concepts.CHEMOKUUR); }},
-		CHEMOKUUR {{ setConcept(Concepts.CHEMOKUUR); }},
-		
-		PROSTAAT {{ setConcept(Concepts.PROSTAAT); }},
-		RECTUM {{ setConcept(Concepts.RECTUM); }},
-		HEERLEN {{ setConcept(Concepts.HEERLEN); }},
-		RECTUM_uit_HEERLEN {{ setConcept(Concepts.RECTUM_HEERLEN); }},
-		CERVIX {{ setConcept(Concepts.CERVIX); }};
-=======
 		EXPECTED_METASTASIS(Concepts.METASTASIS, Strategy.SIMULATED),
 		METASTASIS(Concepts.METASTASIS, Strategy.REAL),
 //		EXPECTED_CHEMOKUUR(Concepts.CHEMOKUUR, Strategy.SIMULATED),
-		CHEMOKUUR(Concepts.CHEMOKUUR, Strategy.REAL);
->>>>>>> 53388b42
+		CHEMOKUUR(Concepts.CHEMOKUUR, Strategy.REAL),
+		
+		PROSTAAT(Concepts.PROSTAAT, Strategy.REAL),
+		RECTUM(Concepts.RECTUM, Strategy.REAL),
+		HEERLEN(Concepts.HEERLEN, Strategy.REAL),
+		RECTUM_uit_HEERLEN(Concepts.RECTUM_HEERLEN, Strategy.REAL),
+		CERVIX(Concepts.CERVIX, Strategy.REAL);
 
 		private enum Strategy {
 			REAL {
@@ -105,7 +98,11 @@
 		public static void init(Config config, Searcher defaultSearcher) {
 			for (SearchedConcepts e : SearchedConcepts.values()) {
 				if(e.isSimulated()) {
-					e.addExpected(config.getPatients(e.getConcept().getName()), true);
+					if(e.equals(EXPECTED_METASTASIS)) {
+						e.addExpected(config.getPatients(), true);
+					} else {
+						throw new UnsupportedOperationException("Not yet implemented");
+					}
 				} else {
 					e.setSearcher(defaultSearcher);
 				}
@@ -260,9 +257,7 @@
 	static public void main(String[] args) {
 		API_Demo instance = new API_Demo();
 		LinkedHashMap<String, Iterable<SearchResult>> table = new LinkedHashMap<>();
-<<<<<<< HEAD
-//		table.put(SearchedConcepts.EXPECTED_METASTASIS.name(),
-//				instance.searchConcept(SearchedConcepts.EXPECTED_METASTASIS));
+
 		instance.addTo(table, SearchedConcepts.METASTASIS);
 		instance.addTo(table, SearchedConcepts.CHEMOKUUR);
 		instance.addTo(table, SearchedConcepts.PROSTAAT);
@@ -271,16 +266,6 @@
 		instance.addTo(table, SearchedConcepts.RECTUM_uit_HEERLEN);
 		instance.addTo(table, SearchedConcepts.CERVIX);
 
-=======
-		table.put(SearchedConcepts.EXPECTED_METASTASIS.name(),
-				instance.searchConcept(SearchedConcepts.EXPECTED_METASTASIS));
-		table.put(SearchedConcepts.METASTASIS.name(), 
-				instance.searchConcept(SearchedConcepts.METASTASIS));
-//		table.put(SearchedConcepts.EXPECTED_CHEMOKUUR.name(),
-//				instance.searchConcept(SearchedConcepts.EXPECTED_CHEMOKUUR));
-		table.put(SearchedConcepts.CHEMOKUUR.name(),
-				instance.searchConcept(SearchedConcepts.CHEMOKUUR));
->>>>>>> 53388b42
 //		System.out.append(SearchedConcepts.METASTASIS.getConcept().getName().toString());
 		
 		instance.writeTable(table);
