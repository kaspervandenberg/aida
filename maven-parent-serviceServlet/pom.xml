<project xmlns="http://maven.apache.org/POM/4.0.0" xmlns:xsi="http://www.w3.org/2001/XMLSchema-instance" xsi:schemaLocation="http://maven.apache.org/POM/4.0.0 http://maven.apache.org/xsd/maven-4.0.0.xsd">
	<modelVersion>4.0.0</modelVersion>

	<groupId>org.adaptivedisclosure.aida</groupId>
	<artifactId>maven-parent-serviceServlet</artifactId>
	<version>0.3</version>
	<name>AIDA parent of services and servlets</name>
	<description>
		Common entries for AIDA combined AXIS services and tomcat servlets.
	</description>
	<packaging>pom</packaging>
		
	<parent>
		<groupId>org.adaptivedisclosure.aida</groupId>
		<artifactId>maven-parent</artifactId>
		<version>0.1</version>
		<relativePath>../maven-parent</relativePath>
	</parent>
	
	<build>
			<plugin>
<<<<<<< HEAD
				<!--
					Run tests
				-->
				<artifactId>maven-surefire-plugin</artifactId>
				<!--<version>2.14</version>-->
				<configuration>
					<skip>false</skip>
				</configuration>
				<dependencies>
					<dependency>
						<groupId>org.apache.maven.surefire</groupId>
						<artifactId>surefire-junit47</artifactId>
						<version>2.14</version>
					</dependency>
				</dependencies>
=======
				<groupId>org.apache.maven.plugins</groupId>
				<artifactId>maven-war-plugin</artifactId>
>>>>>>> 544f3e4f
			</plugin>
		</plugins>
	</build>
<<<<<<< HEAD

	<profiles>
		<!--
			Installs webservices into the AXIS installation on
			vocab.maastro.nl and servlet into Tomcat.
			activate with: $ mvn -P deploy_on_Vocab -Dvocab.tomcat.admin.user={…} -Dvocab.tomcat.admin.password={…} install
		-->
		<profile>
			<id>deploy_on_Vocab</id>
			<properties>
				
				<!--
					Location of AXIS servlet as installed within Tomcat
				-->
				<axis.home>${env.CATALINA_BASE}/webapps/axis</axis.home>

				<!--
					Classpath of AXIS; where its libraries and webservice jars should go.
				-->
				<axis.lib>${axis.home}/WEB-INF/lib</axis.lib>

				<!--
					Port on which the AXIS servlet listens
				-->
				<axis.admin.port>80</axis.admin.port>

				<!--
					Hostname where to reach the AXIS servlet; this will often be 
					'localhost' since the execution 'install into AXIS:jars' copies
					the jars and thus runs local compared to the vocab server.
				-->
				<axis.host>localhost</axis.host>

				<!--
					The context under which AXIS is installed in Tomcat.
				-->
				<axis.context>/axis</axis.context>

				<!--
					Forms, together with ${axis.host} and ${axis.admin.port}, the URL to 
					which AXIS::Adminclient should connect.  This is the default context
					of AXIS.
				-->
				<axis.admin.servlet>${axis.context}/services/AdminService</axis.admin.servlet>

				<!--
					Port on which the Tomcat manager servlet listens.  Per default this 
					is equal to AXIS' port
				-->
				<tomcat.manager.port>${axis.admin.port}</tomcat.manager.port>

				<!--
					Hostname where to reach the Tomcat manager servlet
				-->
				<tomcat.manager.host>${axis.host}</tomcat.manager.host>

				<!--
					Forms, together with ${tomcat.manager.host} and ${tomcat.manger.port}
					the URL where the Tomcat manager servlet can be reached.
				-->
				<tomcat.manager.servlet>/manager</tomcat.manager.servlet>
			</properties>

			<!--
				Extra goals to achieve when 'install'ing on the vocab server.
			-->
			<build>
				<plugins>
					<!--
						Copy this project's jar and the jars it depends on into AXIS' 
						classpath.
					-->
					<plugin>
						<groupId>org.apache.maven.plugins</groupId>
						<artifactId>maven-dependency-plugin</artifactId>
						<version>2.6</version>
						<executions>
							<execution>
								<id>install into AXIS:jars</id>
								<phase>install</phase>
								<goals>
									<goal>copy</goal>
									<goal>copy-dependencies</goal>
								</goals>
								<configuration>
									<artifactItems>
										<artifactItem>
											<groupId>${project.groupId}</groupId>
											<artifactId>${project.artifactId}</artifactId>
											<version>${project.version}</version>
											<type>jar</type>
											<overWrite>true</overWrite>
										</artifactItem>
									</artifactItems>
									<outputDirectory>${axis.lib}</outputDirectory>
								</configuration>
							</execution>	
						</executions>
					</plugin>

					<!--
						Invoke AXIS AdminClient to deploy the webservice.
					-->
					<plugin>
						<groupId>org.codehaus.mojo</groupId>
						<artifactId>exec-maven-plugin</artifactId>
						<version>1.2.1</version>
						<executions>
							<execution>
								<id>install into AXIS:deploy</id>
								<phase>install</phase>
								<goals>
									<goal>exec</goal>
								</goals>
								<configuration>
									<executable>java</executable>
									<arguments>
										<argument>-classpath</argument><classpath/>
										<argument>org.apache.axis.client.AdminClient</argument>
										<argument>-p</argument><argument>${axis.admin.port}</argument>
										<argument>${project.build.scriptSourceDirectory}/deploy.wsdd</argument>
									</arguments>
								</configuration>
							</execution>
						</executions>
					</plugin>

					<!--
						Restart AXIS to update its classpath.
					-->
					<plugin>
						<groupId>org.codehaus.mojo</groupId>
						<artifactId>tomcat-maven-plugin</artifactId>
						<version>1.1</version>
						<executions>
							<execution>
								<id>install into AXIS:reload</id>
								<phase>install</phase>
								<goals>
									<goal>reload</goal>
								</goals>
								<configuration>
									<path>${axis.context}</path>
									<url>http://${tomcat.manager.host}:${tomcat.manager.port}${tomcat.manager.servlet}/text</url>
									<!--
										Specify the username of vocab's tomcat script administrator
										when invoking maven (using "-Dvocab.tomcat.admin.user={…})
										or in settings.xml
										NOTE: script administrator is a different user than the
										user of the gui, see tomcat's tomcat-users.xml.
									-->
									<username>${vocab.tomcat.admin.user}</username>
									
									<!--
										Specify the password of vocab's tomcat script administrator
										when invoking maven (using "-Dvocab.tomcat.admin.password={…})
										or in settings.xml
										NOTE: script administrator is a different user than the
										user of the gui, see tomcat's tomcat-users.xml.
									-->
									<password>${vocab.tomcat.admin.password}</password>
									
									<!--
										We do not deploy a project packaged as war, instead we
										deploy something in the classpath of a servlet.
										Thus should the tomcat mojo not check the packaging.
									-->
									<ignorePackaging>true</ignorePackaging>
									
									<charset>${project.build.sourceEncoding}</charset>
								</configuration>	
							</execution>
						</executions>
					</plugin>	

					<plugin>
						<groupId>org.apache.maven.plugins</groupId>
						<artifactId>maven-war-plugin</artifactId>
						<version>2.3</version>
						<configuration>
							<webappDirectory>${env.CATALINA_BASE}/webapps/${project.name}</webappDirectory>
						</configuration>
						<executions>
							<execution>
								<id>Deploy servlet</id>
								<phase>install</phase>
								<goals>
									<goal>exploded</goal>
								</goals>
							</execution>
						</executions>
					</plugin>

					<!--
						Check that the required properties have been defined
					-->
					<plugin>
						<groupId>org.apache.maven.plugins</groupId>
						<artifactId>maven-enforcer-plugin</artifactId>
						<version>1.2</version>
						<executions>
							<execution>
								<id>enfore-properties</id>
								<goals>
									<goal>enforce</goal>
								</goals>
								<configuration>
									<rules>
										<requireProperty>
											<property>env.CATALINA_BASE</property>
											<message>Source AIDA::System/setEnvironment to define CATALINA_BASE.</message>
										</requireProperty>

										<requireProperty>
											<property>vocab.tomcat.admin.user</property>
										</requireProperty>
										
										<requireProperty>
											<property>vocab.tomcat.admin.password</property>
										</requireProperty>
									</rules>
								</configuration>
							</execution>
						</executions>
					</plugin>
				</plugins>
			</build>
		</profile>
	</profiles>
	
	<dependencyManagement>
		<dependencies>
			<dependency>
				<groupId>org.hamcrest</groupId>
				<artifactId>hamcrest-library</artifactId>
				<version>1.3</version>
				<scope>test</scope>
			</dependency>

			<dependency>
				<groupId>junit</groupId>
				<artifactId>junit</artifactId>
				<version>4.11</version>
				<scope>test</scope>
			</dependency>
		</dependencies>
	</dependencyManagement>
=======
>>>>>>> 544f3e4f
</project>
<!-- vim: set shiftwidth=2 tabstop=2 : --><|MERGE_RESOLUTION|>--- conflicted
+++ resolved
@@ -17,33 +17,6 @@
 		<relativePath>../maven-parent</relativePath>
 	</parent>
 	
-	<build>
-			<plugin>
-<<<<<<< HEAD
-				<!--
-					Run tests
-				-->
-				<artifactId>maven-surefire-plugin</artifactId>
-				<!--<version>2.14</version>-->
-				<configuration>
-					<skip>false</skip>
-				</configuration>
-				<dependencies>
-					<dependency>
-						<groupId>org.apache.maven.surefire</groupId>
-						<artifactId>surefire-junit47</artifactId>
-						<version>2.14</version>
-					</dependency>
-				</dependencies>
-=======
-				<groupId>org.apache.maven.plugins</groupId>
-				<artifactId>maven-war-plugin</artifactId>
->>>>>>> 544f3e4f
-			</plugin>
-		</plugins>
-	</build>
-<<<<<<< HEAD
-
 	<profiles>
 		<!--
 			Installs webservices into the AXIS installation on
@@ -272,25 +245,5 @@
 			</build>
 		</profile>
 	</profiles>
-	
-	<dependencyManagement>
-		<dependencies>
-			<dependency>
-				<groupId>org.hamcrest</groupId>
-				<artifactId>hamcrest-library</artifactId>
-				<version>1.3</version>
-				<scope>test</scope>
-			</dependency>
-
-			<dependency>
-				<groupId>junit</groupId>
-				<artifactId>junit</artifactId>
-				<version>4.11</version>
-				<scope>test</scope>
-			</dependency>
-		</dependencies>
-	</dependencyManagement>
-=======
->>>>>>> 544f3e4f
 </project>
 <!-- vim: set shiftwidth=2 tabstop=2 : -->